use std::{fs, process::Command};

pub static HALS: &[(&str, &str)] = &[
    ("nrf51-hal", "thumbv6m-none-eabi"),
    ("nrf9160-hal", "thumbv8m.main-none-eabihf"),
    ("nrf52810-hal", "thumbv7em-none-eabi"),
    ("nrf52811-hal", "thumbv7em-none-eabi"),
    ("nrf52832-hal", "thumbv7em-none-eabihf"),
    ("nrf52833-hal", "thumbv7em-none-eabihf"),
    ("nrf52840-hal", "thumbv7em-none-eabihf"),
];

pub static EXAMPLES: &[(&str, &[&str])] = &[
    ("blinky-button-demo", &[]),
    ("ccm-demo", &["52810", "52811", "52832", "52833", "52840"]),
    ("comp-demo", &[]),
    (
        "ecb-demo",
        &["51", "52810", "52811", "52832", "52833", "52840"],
    ),
    ("gpiote-demo", &[]),
    ("i2s-controller-demo", &[]),
    ("i2s-peripheral-demo", &[]),
    ("lpcomp-demo", &[]),
    (
        "ppi-demo",
        &["51", "52810", "52811", "52832", "52833", "52840"],
    ),
    ("pwm-demo", &[]),
    ("qdec-demo", &[]),
<<<<<<< HEAD
=======
    ("rtc-demo", &[]),
>>>>>>> f06e303d
    ("rtic-demo", &["51", "52810", "52811", "52832", "52840"]),
    ("spi-demo", &[]),
    ("spis-demo", &[]),
    ("twi-ssd1306", &["52832", "52840"]),
    ("twim-demo", &[]),
    ("twis-demo", &[]),
    ("twis-dma-demo", &[]),
    ("wdt-demo", &[]),
];

pub fn feature_to_target(feat: &str) -> &str {
    match feat {
        "51" => "thumbv6m-none-eabi",
<<<<<<< HEAD
        "52810" => "thumbv7em-none-eabi",
        "52811" => "thumbv7em-none-eabi",
=======
        "52810" | "52811" => "thumbv7em-none-eabi",
>>>>>>> f06e303d
        _ if feat.starts_with("52") => "thumbv7em-none-eabihf",
        _ => panic!("unknown Cargo feature `{}`", feat),
    }
}

pub fn install_targets() {
    let mut targets = HALS
        .iter()
        .map(|(_, target)| *target)
        .chain(
            EXAMPLES
                .iter()
                .flat_map(|(_, features)| features.iter().map(|feat| feature_to_target(feat))),
        )
        .collect::<Vec<_>>();
    targets.sort();
    targets.dedup();

    let mut cmd = Command::new("rustup");
    cmd.args(&["target", "add"]).args(&targets);
    let status = cmd
        .status()
        .map_err(|e| format!("couldn't execute {:?}: {}", cmd, e))
        .unwrap();
    assert!(
        status.success(),
        "failed to install targets with rustup: {:?}",
        cmd
    );
}

fn file_replace(path: &str, from: &str, to: &str, dry_run: bool) {
    let old_contents = fs::read_to_string(path).unwrap();
    let new_contents = old_contents.replacen(from, to, 1);
    if old_contents == new_contents {
        panic!("failed to replace `{}` -> `{}` in `{}`", from, to, path);
    }

    if !dry_run {
        fs::write(path, new_contents).unwrap();
    }
}

/// Bumps the versions of all HAL crates and the changelog to `new_version`.
///
/// Dependency declarations are updated automatically. `html_root_url` is updated automatically.
pub fn bump_versions(new_version: &str, dry_run: bool) {
    let common_toml_path = "nrf-hal-common/Cargo.toml";
    let toml = fs::read_to_string(common_toml_path).unwrap();

    let needle = "version = \"";
    let version_pos = toml.find(needle).unwrap() + needle.len();
    let version_rest = &toml[version_pos..];
    let end_pos = version_rest.find('"').unwrap();
    let old_version = &version_rest[..end_pos];

    {
        // Bump the changelog first, also check that it isn't empty.
        let changelog_path = "CHANGELOG.md";
        let changelog = fs::read_to_string(changelog_path).unwrap();
        // (ignore empty changelog when this is a dry_run, since that runs in normal CI)
        assert!(
            dry_run || !changelog.contains("(no entries)"),
            "changelog contains `(no entries)`; please fill it"
        );

        // Prepend empty "Unreleased" section, promote the current one.
        let from = String::from("## Unreleased");
        let to = format!("## Unreleased\n\n(no changes)\n\n## [{}]", new_version);
        file_replace(changelog_path, &from, &to, dry_run);

        // Append release link at the end.
        let mut changelog = fs::read_to_string(changelog_path).unwrap();
        changelog.push_str(&format!(
            "[{vers}]: https://github.com/nrf-rs/nrf-hal/releases/tag/v{vers}\n",
            vers = new_version
        ));
        if !dry_run {
            fs::write(changelog_path, changelog).unwrap();
        }
    }

    {
        println!("nrf-hal-common: {} -> {}", old_version, new_version);

        // Bump `nrf-hal-common`'s version.
        let from = format!(r#"version = "{}""#, old_version);
        let to = format!(r#"version = "{}""#, new_version);
        file_replace("nrf-hal-common/Cargo.toml", &from, &to, dry_run);

        // Bump the `html_root_url`.
        let from = format!(
            r#"#![doc(html_root_url = "https://docs.rs/nrf-hal-common/{old_version}")]"#,
            old_version = old_version
        );
        let to = format!(
            r#"#![doc(html_root_url = "https://docs.rs/nrf-hal-common/{new_version}")]"#,
            new_version = new_version
        );
        let librs_path = "nrf-hal-common/src/lib.rs";
        file_replace(librs_path, &from, &to, dry_run);
    }

    for (hal, _) in HALS {
        println!("{}: {} -> {}", hal, old_version, new_version);
        let toml_path = format!("{}/Cargo.toml", hal);

        // Bump the HAL's version.
        let from = format!(r#"version = "{}""#, old_version);
        let to = format!(r#"version = "{}""#, new_version);
        file_replace(&toml_path, &from, &to, dry_run);

        // Bump the HAL's dependency on `nrf-hal-common`.
        let from = format!(r#"version = "={}""#, old_version);
        let to = format!(r#"version = "={}""#, new_version);
        file_replace(&toml_path, &from, &to, dry_run);

        // Bump the HAL's `html_root_url`.
        let from = format!(
            r#"#![doc(html_root_url = "https://docs.rs/{crate}/{old_version}")]"#,
            crate = hal,
            old_version = old_version
        );
        let to = format!(
            r#"#![doc(html_root_url = "https://docs.rs/{crate}/{new_version}")]"#,
            crate = hal,
            new_version = new_version
        );
        let librs_path = format!("{}/src/lib.rs", hal);
        file_replace(&librs_path, &from, &to, dry_run);
    }
}<|MERGE_RESOLUTION|>--- conflicted
+++ resolved
@@ -28,10 +28,7 @@
     ),
     ("pwm-demo", &[]),
     ("qdec-demo", &[]),
-<<<<<<< HEAD
-=======
     ("rtc-demo", &[]),
->>>>>>> f06e303d
     ("rtic-demo", &["51", "52810", "52811", "52832", "52840"]),
     ("spi-demo", &[]),
     ("spis-demo", &[]),
@@ -45,12 +42,7 @@
 pub fn feature_to_target(feat: &str) -> &str {
     match feat {
         "51" => "thumbv6m-none-eabi",
-<<<<<<< HEAD
-        "52810" => "thumbv7em-none-eabi",
-        "52811" => "thumbv7em-none-eabi",
-=======
         "52810" | "52811" => "thumbv7em-none-eabi",
->>>>>>> f06e303d
         _ if feat.starts_with("52") => "thumbv7em-none-eabihf",
         _ => panic!("unknown Cargo feature `{}`", feat),
     }
